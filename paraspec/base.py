import textwrap
import warnings

import numpy as np
import pandas as pd

import scipy.stats as stats
import scipy.spatial as spatial


class ParapatricSpeciationModel(object):
    """Model of speciation along an environmental gradient defined on a
    2-d grid.

    This model is adapted from:

    Irwin D.E., 2012. Local Adaptation along Smooth Ecological
    Gradients Causes Phylogeographic Breaks and Phenotypic Clustering.
    The American Naturalist Vol. 180, No. 1, pp. 35-49.
    DOI: 10.1086/666002

    A model run starts with a given number of individuals with random
    positions (x, y) generated uniformly within the grid bounds and
    initial "trait" values generated uniformly within a given range.

    Then, at each step, the number of offspring for each individual is
    determined using a fitness value computed from the comparison of
    environmental ("trait" vs. "optimal trait") and population density
    ("number of individuals in the neighborhood" vs "capacity")
    variables measured locally. Environmental variables are given on a
    grid, while the neighborhood is defined by a circle of a given
    radius centered on each individual.

    New individuals are generated from the offspring, which undergo
    some random dispersion (position) - and mutation (trait
    value). Dispersion is constrained so that all individuals stay
    within the domain delineated by the grid.
    """

    def __init__(self, grid_x, grid_y, init_pop_size, **kwargs):
        """Setup a new speciation model.

        Parameters
        ----------
        grid_x : array-like
            Grid x-coordinates.
        grid_y : array_like
            Grid y-coordinates.
        init_pop_size : int
            Total number of indiviuals generated as the initial population.
        **kwargs
            See below.

        Other Parameters
        ----------------
        nb_radius: float
            Fixed radius of the circles that define the neighborhood
            around each individual.
        capacity: int
            Capacity of population within the neighborhood area.
        lifespan: float
            Reproductive lifespan of organism. Used to scale the
            parameters below with time step length.
        sigma_w: float
            Width of fitness curve.
        sigma_d: float
            Width of dispersal curve.
        sigma_mut: float
            Width of mutation curve.
        m_freq: float
            Probability of mutation occurrring in offspring.
        random_seed : int or :class:`numpy.random.RandomState` object
            Fixed random state for reproducible experiments.
            If None (default), results will differ from one run
            to another.
        on_extinction : {'warn', 'raise', 'ignore'}
            Behavior when no offspring is generated (total extinction of
            population) during model runtime. 'warn' (default) displays
            a RuntimeWarning, 'raise' raises a RuntimeError (the simulation
            stops) or 'ignore' silently continues the simulation
            doing nothing (no population).

        """
        grid_x = np.asarray(grid_x)
        grid_y = np.asarray(grid_y)
        self._grid_bounds = {'x': np.array([grid_x.min(), grid_x.max()]),
                             'y': np.array([grid_y.min(), grid_y.max()])}
        self._grid_index = self._build_grid_index([grid_x, grid_y])

        self._population = {}
        self._init_pop_size = init_pop_size

        self._fitness = {}

        # default parameter values
        self._params = {
            'nb_radius': 500.,
            'lifespan': 1.,
            'capacity': 1000,
            'sigma_w': 500.,
            'sigma_d': 5.,
            'sigma_mut': 500.,
            'm_freq': 0.05,
            'random_seed': None,
            'on_extinction': 'warn'
        }

        invalid_params = list(set(kwargs) - set(self._params))

        if invalid_params:
            raise KeyError("{} are not valid model parameters"
                           .format(", ".join(invalid_params)))

        self._params.update(kwargs)

        if isinstance(self._params['random_seed'], np.random.RandomState):
            self._random = self._params['random_seed']
        else:
            self._random = np.random.RandomState(self._params['random_seed'])

        valid_on_extinction = ('warn', 'raise', 'ignore')

        if self._params['on_extinction'] not in valid_on_extinction:
            raise ValueError(
                "invalid value found for 'on_extinction' parameter. "
                "Found {!r}, must be one of {!r}"
                .format(self._params['on_extinction'], valid_on_extinction)
            )

        # https://stackoverflow.com/questions/16016959/scipy-stats-seed
        self._truncnorm = stats.truncnorm
        self._truncnorm.random_state = self._random

    def _build_grid_index(self, grid_coords):
        grid_points = np.column_stack([c.ravel() for c in grid_coords])

        return spatial.cKDTree(grid_points)

    @property
    def params(self):
        """Model parameters (dict)."""
        return self._params

    @property
    def population(self):
        """Population data (dict) at the current time step."""
        return self._population

    @property
    def fitness(self):
        return self._fitness

    @property
    def population_size(self):
        """Number of individuals in the population at the current time
        step (return None if the population is not yet initialized).

        """
        if not self._population:
            return None
        else:
            return self._population['trait'].size

    def to_dataframe(self):
        """Return the population data at the current time step as a
        :class:`pandas.Dataframe`.

        """
        return pd.DataFrame(self._population)

    def to_dataframe_fitness(self):
        """Return the fitness data at time step"""

        return pd.DataFrame(self._fitness)

    def _sample_in_range(self, range):
        return self._random.uniform(range[0], range[1], self._init_pop_size)

    def initialize_population(self, trait_range, x_range=None, y_range=None):
        """Initialize population data.

        The positions (x, y) of population individuals are generated
        uniformly within the grid bounds.

        Parameters
        ----------
        trait_range : tuple
            Range (min, max) within which initial trait values
            are uniformly sampled for the population individuals.
        x_range : tuple, optional
            Range (min, max) to define initial spatial bounds
            of population in the x direction. Values must be contained
            within grid bounds. Default ('None') will initialize population
            within grid bounds in the x direction.
        y_range : tuples, optional
            Range (min, max) to define initial spatial bounds
            of population in the y direction. Values must be contained
            within grid bounds. Default ('None') will initialize population
            within grid bounds in the y direction.

        """
        population = {}
        population['step'] = 0
        population['time'] = 0.
        population['id'] = np.arange(0, self._init_pop_size)
        population['parent'] = np.arange(0, self._init_pop_size)

        x_bounds = self._grid_bounds['x']
        y_bounds = self._grid_bounds['y']
        x_range = x_range or x_bounds
        y_range = y_range or y_bounds

        if ((x_range[0] < x_bounds[0]) or (x_range[1] > x_bounds[1]) or
            (y_range[0] < y_bounds[0]) or (y_range[1] > y_bounds[1])):
            raise ValueError("x_range and y_range must be within model bounds")

        population['x'] = self._sample_in_range(x_range)
        population['y'] = self._sample_in_range(y_range)
        population['trait'] = self._sample_in_range(trait_range)

        self._population.update(population)

    def _get_scaled_params(self, dt):
        # Scale sigma parameters according to the number of generations that
        # succeed to each other during a time step.

        n_gen = dt / self._params['lifespan']

        sigma_w = self._params['sigma_w']
        sigma_d = self._params['sigma_d'] * np.sqrt(n_gen)
<<<<<<< HEAD
        sigma_mut = (self._params['sigma_mut'] * np.sqrt(n_gen))
=======
        sigma_mut = self._params['sigma_mut'] * np.sqrt(n_gen)
>>>>>>> 612fdba4

        return sigma_w, sigma_d, sigma_mut

    def _count_neighbors(self, pop_points):
        index = spatial.cKDTree(pop_points)
        neighbors = index.query_ball_tree(index, self._params['nb_radius'])

        return np.array([len(nb) for nb in neighbors])

    def _get_optimal_trait(self, env_field, pop_points):
        # the optimal trait value is given by the environmental field
        # defined on the grid (nearest grid node).

        _, idx = self._grid_index.query(pop_points)

        return env_field.ravel()[idx]

    def update_population(self, env_field, dt, nfreq=None):
        """Update population data (generate offspring) during a time step,
        depending on the current population state and environmental factors.

        Parameters
        ----------
        env_field : array-like
            Environmental field defined on the grid.
        dt : float
            Time step duration.
        nfreq : int (optional)
            Provides ability to store parent history at intervals
            greater than dt for purposed of  exporting dataframe and
            constructing trees. During steps between nfreq intervals,
            'parent' will be populated with parental history of previous
            generation. At nfreq interval population 'parent' will be updated
            with id of previous generation and dataframe should be saved.
            If None (defalut), 'parent' will be updated with id of
            previous generation.


        """
        sigma_w, sigma_d, sigma_mut = self._get_scaled_params(dt)

        if self.population_size:
            pop_points = np.column_stack([self._population['x'],
                                          self._population['y']])

            # compute offspring sizes
            r_d = self._params['capacity'] / self._count_neighbors(pop_points)

            opt_trait = self._get_optimal_trait(env_field, pop_points)

            fitness = np.exp(-(self._population['trait'] - opt_trait)**2
                             / (2 * sigma_w**2))

            n_gen = dt / self._params['lifespan']
            n_offspring = np.round(
                r_d * fitness * np.sqrt(n_gen)
            ).astype('int')

        else:
            n_offspring = np.array([], dtype='int')

        if not n_offspring.sum():
            # population total extinction
            if self._params['on_extinction'] == 'raise':
                raise RuntimeError("no offspring generated. "
                                   "Model execution has stopped.")

            if self._params['on_extinction'] == 'warn':
                warnings.warn("no offspring generated. "
                              "Model execution continues with no population.",
                              RuntimeWarning)

<<<<<<< HEAD
        fitness_params = {}
        fitness_params['step'] = self._population['generation']
        fitness_params['r_d'] = r_d
        fitness_params['w_i'] = fitness
        fitness_params['n_offspring'] = n_offspring

        self._fitness.update(fitness_params)

        # no offspring? keep population unchanged
        if n_offspring.sum() == 0:
            return
=======
            new_population = {k: np.array([])
                              for k in ('id', 'parent', 'x', 'y', 'trait')}

        else:
            # generate offspring
            new_population = {k: np.repeat(self._population[k], n_offspring)
                              for k in ('x', 'y', 'trait')}
>>>>>>> 612fdba4

            # record ancestry at interval (nfreq) or all steps if nfreq='None'
            step = self._population['step']

            if nfreq is None or not step % nfreq:
                new_population['parent'] = np.repeat(self._population['id'],
                                                     n_offspring)
            else:
                new_population['parent'] = np.repeat(
                    self._population['parent'], n_offspring
                )

            last_id = self._population['id'][-1] + 1
            new_population['id'] = np.arange(
                last_id, last_id + n_offspring.sum())

            # mutate offspring
            new_population['trait'] = self._random.normal(
                new_population['trait'], sigma_mut)

            # disperse offspring within grid bounds
            for k in ('x', 'y'):
                bounds = self._grid_bounds[k][:, None] - new_population[k]

                new_k = self._truncnorm.rvs(*(bounds / sigma_d),
                                            loc=new_population[k],
                                            scale=sigma_d)

                new_population[k] = new_k

        self._population['step'] += 1
        self._population['time'] += dt
        self._population.update(new_population)

    def __repr__(self):
        class_str = type(self).__name__
        population_str = "population: {}".format(
            self.population_size or 'not initialized')
        params_str = "\n".join(["{}: {}".format(k, v)
                                for k, v in self._params.items()])

        return "<{} ({})>\nParameters:\n{}\n".format(
            class_str, population_str, textwrap.indent(params_str, '    '))<|MERGE_RESOLUTION|>--- conflicted
+++ resolved
@@ -228,11 +228,7 @@
 
         sigma_w = self._params['sigma_w']
         sigma_d = self._params['sigma_d'] * np.sqrt(n_gen)
-<<<<<<< HEAD
-        sigma_mut = (self._params['sigma_mut'] * np.sqrt(n_gen))
-=======
         sigma_mut = self._params['sigma_mut'] * np.sqrt(n_gen)
->>>>>>> 612fdba4
 
         return sigma_w, sigma_d, sigma_mut
 
@@ -305,19 +301,6 @@
                               "Model execution continues with no population.",
                               RuntimeWarning)
 
-<<<<<<< HEAD
-        fitness_params = {}
-        fitness_params['step'] = self._population['generation']
-        fitness_params['r_d'] = r_d
-        fitness_params['w_i'] = fitness
-        fitness_params['n_offspring'] = n_offspring
-
-        self._fitness.update(fitness_params)
-
-        # no offspring? keep population unchanged
-        if n_offspring.sum() == 0:
-            return
-=======
             new_population = {k: np.array([])
                               for k in ('id', 'parent', 'x', 'y', 'trait')}
 
@@ -325,7 +308,6 @@
             # generate offspring
             new_population = {k: np.repeat(self._population[k], n_offspring)
                               for k in ('x', 'y', 'trait')}
->>>>>>> 612fdba4
 
             # record ancestry at interval (nfreq) or all steps if nfreq='None'
             step = self._population['step']
